--- conflicted
+++ resolved
@@ -900,7 +900,6 @@
         session.setResponder(responder);
         session.logon();
         session.next();
-<<<<<<< HEAD
         setUpHeader(session.getSessionID(), logonRequest, true, 3);
         logonRequest.setString(EncryptMethod.FIELD, "A");
         logonRequest.toString();    // calculate length and checksum
@@ -909,7 +908,7 @@
         assertFalse(session.isLoggedOn());
 
         assertEquals(3, application.lastToAdminMessage().getHeader().getInt(MsgSeqNum.FIELD));
-        assertEquals(5, application.lastToAdminMessage().getHeader().getInt(MsgType.FIELD));
+        assertEquals(MsgType.LOGOUT, application.lastToAdminMessage().getHeader().getInt(MsgType.FIELD));
         assertEquals(4, session.getStore().getNextTargetMsgSeqNum());
         assertEquals(4, session.getStore().getNextSenderMsgSeqNum());
 
@@ -924,22 +923,9 @@
         assertFalse(session.isLoggedOn());
 
         assertEquals(4, application.lastToAdminMessage().getHeader().getInt(MsgSeqNum.FIELD));
-        assertEquals(5, application.lastToAdminMessage().getHeader().getInt(MsgType.FIELD));
+        assertEquals(MsgType.LOGOUT, application.lastToAdminMessage().getHeader().getInt(MsgType.FIELD));
         assertEquals(5, session.getStore().getNextTargetMsgSeqNum());
         assertEquals(5, session.getStore().getNextSenderMsgSeqNum());
-=======
-        setUpHeader(session.getSessionID(), logonRequest, true, 2);
-        logonRequest.removeField(HeartBtInt.FIELD);
-        logonRequest.toString();    // calculate length and checksum
-        session.next(logonRequest);
-        // session should not be logged on due to missing HeartBtInt
-        assertFalse(session.isLoggedOn());
-
-        assertEquals(3, application.lastToAdminMessage().getHeader().getInt(MsgSeqNum.FIELD));
-        assertEquals(MsgType.LOGOUT, application.lastToAdminMessage().getHeader().getString(MsgType.FIELD));
-        assertEquals(4, session.getStore().getNextTargetMsgSeqNum());
-        assertEquals(4, session.getStore().getNextSenderMsgSeqNum());
->>>>>>> bcd963cb
         
         session.close();
     }
